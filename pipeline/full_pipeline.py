--- conflicted
+++ resolved
@@ -117,12 +117,8 @@
     nissl_path: Path | str,
     ccfv2_path: Path | str,
     ccfv3_path: Path | str,
-<<<<<<< HEAD
     gene_id: int,
-=======
-    gene_name: str,
     downsample_img: int,
->>>>>>> c2304f71
     interpolator_name: str,
     interpolator_checkpoint: Path | str | None,
     output_dir: Path | str,
