--- conflicted
+++ resolved
@@ -184,7 +184,6 @@
         )
         predicted_volume = gene_optical_flow.predict_volume()
 
-<<<<<<< HEAD
     # Mirror the volume if the dataset is sagittal
     if axis == "sagittal":
         sagittal_shape = predicted_volume.shape[2]
@@ -192,10 +191,7 @@
             predicted_volume[:, :, : (sagittal_shape // 2)], axis=2
         )
 
-    gene_name = Path(gene_path).stem.split("-")[0]
-=======
     gene_id = Path(gene_path).stem.split("-")[0]
->>>>>>> abe15b45
 
     output_dir = Path(output_dir)
     output_dir.mkdir(parents=True, exist_ok=True)
