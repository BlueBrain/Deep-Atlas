--- conflicted
+++ resolved
@@ -201,13 +201,8 @@
     output_dir.mkdir(parents=True, exist_ok=True)
     np.save(output_dir / f"{experiment_id}-warped-gene", warped_genes)
 
-<<<<<<< HEAD
-    with open(output_dir / f"{gene_id}-metadata.json", "w") as f:
+    with open(output_dir / f"{experiment_id}-metadata.json", "w") as f:
         json.dump(json_dict, f, indent=True, sort_keys=True)
-=======
-    with open(output_dir / f"{experiment_id}-metadata.json", "w") as f:
-        json.dump(json_dict, f)
->>>>>>> 58f5d2b7
 
     if warped_expression is not None:
         np.save(output_dir / f"{experiment_id}-warped-expression", warped_expression)
