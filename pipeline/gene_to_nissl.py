--- conflicted
+++ resolved
@@ -211,12 +211,8 @@
     output_dir.mkdir(parents=True, exist_ok=True)
     np.save(output_dir / f"{experiment_id}-warped-gene", warped_genes)
 
-<<<<<<< HEAD
     json_dict["section_numbers"] = new_section_numbers
-    with open(output_dir / f"{gene_id}-metadata.json", "w") as f:
-=======
     with open(output_dir / f"{experiment_id}-metadata.json", "w") as f:
->>>>>>> 58f5d2b7
         json.dump(json_dict, f)
 
     if warped_expression is not None:
